--- conflicted
+++ resolved
@@ -65,17 +65,6 @@
         name_list_final).
         :returns list_final, name_list_final
         '''
-        list_final = []
-        name_list_final = []
-        for p in self.list_paths:
-           for filename in os.listdir(p):
-               if any(c not in filename for c in self.list_contain):
-                   continue
-               if any(c in filename for c in self.list_not_contain):
-                   continue
-               full_file_name = os.path.join(p, filename)
-               list_final.append(full_file_name)
-               name_list_final.append(self.extract_subject_id_from(filename))
         path_file=[(p,filename) for p in self.list_paths for filename in os.listdir(p)]
         func_match = lambda x:     all(c in x[1] for c in self.list_contain) and not any(c in x[1] for c in self.list_not_contain)
         matching_path_file=list(filter(func_match,path_file))
@@ -95,7 +84,6 @@
          list and the initial filename
         '''
         path, name, ext = util.split_filename(filename)
-<<<<<<< HEAD
         # split name into parts that might be the subject_id
         noncapturing_regex_delimiters=['(?:'+re.escape(c)+')' for c in self.list_contain]
         potential_names=re.split('|'.join(noncapturing_regex_delimiters),name)
@@ -103,32 +91,3 @@
         potential_names=[re.sub(r'\W+', '', name) for name in potential_names]
         potential_names=[name for name in potential_names if name is not '']
         return potential_names
-=======
-
-        index_constraint = []
-        length_constraint = []
-        for c in self.list_contain:
-            index_constraint.append(name.find(c))
-            length_constraint.append(len(c))
-        sort_indices = np.argsort(index_constraint)
-
-        index_init = 0 if index_constraint[sort_indices[0]] > 0 else \
-            length_constraint[sort_indices[0]]
-        name_pot = []
-        index_start = 0 if index_constraint[sort_indices[0]] > 0 else 1
-        for i in range(index_start, len(self.list_contain)):
-            name_pot_temp = name[index_init: index_constraint[sort_indices[i]]]
-            name_pot_temp = ''.join(x for x in name_pot_temp if x.isalnum())
-            if name_pot_temp is not '':
-                name_pot.append(name_pot_temp)
-            index_init = index_constraint[sort_indices[i]] + \
-                len(self.list_contain[sort_indices[i]])
-
-        name_temp = name[index_init:]
-        name_temp = ''.join(x for x in name_temp if x.isalnum())
-        if name_temp is not '':
-            name_pot.append(name_temp)
-        if len(name_pot) == 0:
-            name_pot.append(name)
-        return name_pot
->>>>>>> 42a11f88
