--- conflicted
+++ resolved
@@ -3,6 +3,7 @@
 
 import nibabel
 import numpy as np
+import nibabel
 import tensorflow as tf
 
 
@@ -42,7 +43,6 @@
     if rand:
         random.shuffle(train_names)
     return train_names
-
 
 def has_bad_inputs(args):
     print('Input params:')
@@ -87,18 +87,11 @@
     #  save_name = save_name + random.choice('abcdefghinm') + '.nii.gz'
     # pred_img = (label_map[pred_img.astype(np.int64)]).astype(np.int64)
     (w, h, d) = pred_img.shape
-<<<<<<< HEAD
     if param.volume_padding_size > 0: # remove paddings
         pred_img = pred_img[
                 param.volume_padding_size : (w - param.volume_padding_size),
                 param.volume_padding_size : (h - param.volume_padding_size),
                 param.volume_padding_size : (d - param.volume_padding_size)]
-=======
-    if param.border > 0:  # remove paddings
-        pred_img = pred_img[param.border: (w - param.border),
-                   param.border: (h - param.border),
-                   param.border: (d - param.border)]
->>>>>>> 7539caa1
     ori_aff = nibabel.load(param.eval_image_dir + '/' + img_name).affine
     predicted_nii = nibabel.Nifti1Image(pred_img, ori_aff)
     predicted_nii.set_data_dtype(np.dtype(np.float32))
