from __future__ import absolute_import, print_function

import unittest

import tensorflow as tf
import os
import niftynet.utilities.misc_csv as misc_csv
from niftynet.engine.volume_loader import VolumeLoaderLayer
from niftynet.layer.binary_masking import BinaryMaskingLayer
from niftynet.layer.histogram_normalisation import \
    HistogramNormalisationLayer as HistNorm
from niftynet.utilities.csv_table import CSVTable
from niftynet.utilities.filename_matching import KeywordsMatching


@unittest.skipIf(os.environ.get('QUICKTEST', "").lower() == "true", 'Skipping slow tests')
class SubjectTest(tf.test.TestCase):
    def test_volume_loader(self):
        constraint_T1 = KeywordsMatching(['testing_data'], ['T1'],
                                         ['Parcellation'])
        constraint_FLAIR = KeywordsMatching(['testing_data'], ['FLAIR'],
                                            [])
        constraint_array = [constraint_FLAIR, constraint_T1]
<<<<<<< HEAD
        misc_csv.match_and_write_filenames_to_csv(
            constraint_array, os.path.join('testing_data','TestPrepareInputHGG.csv'))

        constraint_Label = KeywordsMatching(['testing_data'],
                                            ['Parcellation'], [])
        misc_csv.match_and_write_filenames_to_csv(
            [constraint_Label], os.path.join('testing_data','TestPrepareOutputHGG.csv'))
=======
        misc_csv.write_matched_filenames_to_csv(
            constraint_array, os.path.join('testing_data', 'TestPrepareInputHGG.csv'))

        constraint_Label = KeywordsMatching(['testing_data'],
                                            ['Parcellation'], [])
        misc_csv.write_matched_filenames_to_csv(
            [constraint_Label], os.path.join('testing_data', 'TestPrepareOutputHGG.csv'))
>>>>>>> c6ef2fa0

        csv_dict = {
            'input_image_file': os.path.join('testing_data', 'TestPrepareInputHGG.csv'),
            'target_image_file': os.path.join('testing_data', 'TestPrepareOutputHGG.csv'),
            'weight_map_file': None,
            'target_note': None}
        # 'target_note': os.path.join('testing_data','TestComments.csv')}

        csv_loader = CSVTable(csv_dict=csv_dict,
                              modality_names=('FLAIR', 'T1'),
                              allow_missing=True)

        hist_norm = HistNorm(
            models_filename=os.path.join('testing_data', 'standardisation_models.txt'),
            binary_masking_func=BinaryMaskingLayer(
                type='otsu_plus',
                multimod_fusion='or'),
            norm_type='percentile',
            cutoff=(0.01, 0.99))

        volume_loader = VolumeLoaderLayer(csv_loader, hist_norm)

        img, seg, weight_map, subject = volume_loader()
        print(img.data.shape)
        if seg is not None:
            print(seg.data.shape)
        print(weight_map)
        print(volume_loader.subject_list[subject])
        img, seg, weight_map, subject = volume_loader()
        print(subject)


if __name__ == "__main__":
    tf.test.main()<|MERGE_RESOLUTION|>--- conflicted
+++ resolved
@@ -21,15 +21,6 @@
         constraint_FLAIR = KeywordsMatching(['testing_data'], ['FLAIR'],
                                             [])
         constraint_array = [constraint_FLAIR, constraint_T1]
-<<<<<<< HEAD
-        misc_csv.match_and_write_filenames_to_csv(
-            constraint_array, os.path.join('testing_data','TestPrepareInputHGG.csv'))
-
-        constraint_Label = KeywordsMatching(['testing_data'],
-                                            ['Parcellation'], [])
-        misc_csv.match_and_write_filenames_to_csv(
-            [constraint_Label], os.path.join('testing_data','TestPrepareOutputHGG.csv'))
-=======
         misc_csv.write_matched_filenames_to_csv(
             constraint_array, os.path.join('testing_data', 'TestPrepareInputHGG.csv'))
 
@@ -37,7 +28,6 @@
                                             ['Parcellation'], [])
         misc_csv.write_matched_filenames_to_csv(
             [constraint_Label], os.path.join('testing_data', 'TestPrepareOutputHGG.csv'))
->>>>>>> c6ef2fa0
 
         csv_dict = {
             'input_image_file': os.path.join('testing_data', 'TestPrepareInputHGG.csv'),
