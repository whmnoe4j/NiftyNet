--- conflicted
+++ resolved
@@ -220,14 +220,6 @@
 
 def look_up_operations(type_str, supported):
     """
-<<<<<<< HEAD
-    Check whether ``type_str`` is in the set of supported type strings.
-
-    :param type_str: candidate type string to be validated
-    :param supported: a set or dictionary of supported type strings
-    :return: type_str if it's in ``supported`` and ``supported`` is a set,
-        or value of supported[type_str] if it's in ``supported`` dictionary.
-=======
     This function validates the ``type_str`` against the supported set.
 
     if ``supported`` is a ``set``, returns ``type_str``
@@ -238,7 +230,6 @@
     :param type_str:
     :param supported:
     :return:
->>>>>>> ce70d72f
     """
     assert isinstance(type_str, string_types), 'unrecognised type string'
     if isinstance(supported, dict) and type_str in supported:
