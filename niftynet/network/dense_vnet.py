--- conflicted
+++ resolved
@@ -1,255 +1,251 @@
-# -*- coding: utf-8 -*-
-from __future__ import absolute_import, print_function
-
-import tensorflow as tf
-
-from niftynet.layer import layer_util
-from niftynet.layer.activation import ActiLayer
-from niftynet.layer.base_layer import TrainableLayer
-from niftynet.layer.convolution import ConvolutionalLayer
-from niftynet.layer.deconvolution import DeconvolutionalLayer
-from niftynet.layer.channel_sparse_convolution import ChannelSparseConvolutionalLayer
-from niftynet.layer.bn import BNLayer
-
-from niftynet.network.base_net import BaseNet
-from niftynet.utilities.util_common import look_up_operations
-<<<<<<< HEAD
-from niftynet.engine import logging
-=======
-from niftynet.engine.application_variables import image3_axial
->>>>>>> addcb13f
-
-# Note: DenseVNet with dilated convolutions are not yet implemented
-class DenseVNet(BaseNet):
-    """
-    implementation of Dense-V-Net:
-      Gibson et al., "Automatic multi-organ segmentation
-      on abdominal CT with dense V-networks"
-    """
-
-    def __init__(self,
-                 num_classes,
-                 hyperparameters={},
-                 architecture_parameters={},
-                 w_initializer=None,
-                 w_regularizer=None,
-                 b_initializer=None,
-                 b_regularizer=None,
-                 acti_func='relu',
-                 name='DenseVNet'):
-
-        super(DenseVNet, self).__init__(
-            num_classes=num_classes,
-            w_initializer=w_initializer,
-            w_regularizer=w_regularizer,
-            b_initializer=b_initializer,
-            b_regularizer=b_regularizer,
-            acti_func=acti_func,
-            name=name)
-
-        self.hyperparameters = \
-            {'prior_size': 12,
-             'p_channels_selected': .5,
-             'n_dense_channels': (4, 8, 16),
-             'n_seg_channels': (12, 24, 24),
-             'n_input_channels': (24, 24, 24),
-             'dilation_rates': ([1]*5,[1]*10,[1]*10), # Note dilation rates are not yet supported
-             'final_kernel': 3
-             }
-        self.hyperparameters.update(hyperparameters)
-        if any([d!=1 for ds in self.hyperparameters['dilation_rates'] for d in ds]):
-            raise NotImplementedError('Dilated convolutions are not yet implemented')
-        self.architecture_parameters = \
-            {'use_bdo': False,
-             'use_prior': False,
-             'use_dense_connections': True,
-             'use_coords': False,
-             }
-        self.architecture_parameters.update(architecture_parameters)
-        if self.architecture_parameters['use_dense_connections'] == False:
-            raise NotImplementedError('Non-dense connections are not yet implemented')
-        if self.architecture_parameters['use_coords'] == True:
-            raise NotImplementedError('Image coordinate augmentation is not yet implemented')
-
-    def layer_op(self, input_tensor, is_training, layer_id=-1):
-        hp = self.hyperparameters
-        channel_dim = len(input_tensor.get_shape()) - 1
-        input_size = input_tensor.get_shape().as_list()
-        spatial_rank = len(input_size) - 2
-
-        modulo = 2**(len(hp['dilation_rates']))
-        assert layer_util.check_spatial_dims(input_tensor, lambda x: x % modulo == 0)
-
-        downsample_channels = list(hp['n_input_channels'][1:])+[None]
-        v_params=zip(hp['n_dense_channels'],
-                     hp['n_seg_channels'],
-                     downsample_channels,
-                     hp['dilation_rates'],
-                     range(len(downsample_channels)))
-
-        downsampled_img = BNLayer()(tf.nn.avg_pool3d(input_tensor,
-                                           [1]+[3]*spatial_rank+[1],
-                                           [1]+[2]*spatial_rank+[1],
-                                           'SAME'), is_training=is_training)
-        all_segmentation_features=[downsampled_img]
-        output_shape = downsampled_img.get_shape().as_list()[1:-1]
-        initial_features = ConvolutionalLayer(
-            hp['n_input_channels'][0],
-            kernel_size=5,stride=2)(input_tensor, is_training=is_training)
-
-        down = tf.concat([downsampled_img,initial_features],channel_dim)
-        for dense_ch, seg_ch, down_ch, dil_rate, idx in v_params:
-            sd=DenseFeatureStackBlockWithSkipAndDownsample(
-                dense_ch,
-                3,
-                dil_rate,
-                seg_ch,
-                down_ch,
-                self.architecture_parameters['use_bdo'],
-                acti_func='relu')
-            skip,down = sd(down,
-                           is_training=is_training,
-                           keep_prob=hp['p_channels_selected'])
-            tf.summary.scalar('skip{}'.format(idx),tf.reduce_mean(tf.square(skip)),[tf.GraphKeys.SUMMARIES])
-            if not down is None:
-                tf.summary.scalar('down{}'.format(idx),tf.reduce_mean(tf.square(down)),[tf.GraphKeys.SUMMARIES])
-            all_segmentation_features.append(image_resize(skip,output_shape))
-        hack=True
-        if hack == True:
-            all_segmentation_features=[all_segmentation_features[0]]+all_segmentation_features
-        segmentation = ConvolutionalLayer(
-                 self.num_classes+1,
-                 kernel_size=hp['final_kernel'],
-                 with_bn=False,
-                 with_bias=True)(tf.concat(all_segmentation_features,channel_dim),
-                                is_training=is_training)
-        if self.architecture_parameters['use_prior']:
-            segmentation = segmentation+SpatialPriorBlock([12]*spatial_rank,output_shape)
-        segmentation=image_resize(segmentation,input_size[1:-1])
-        tf.summary.scalar('segmentation'.format(idx), tf.reduce_mean(tf.square(segmentation)), [tf.GraphKeys.SUMMARIES])
-        #image3_axial('seg',tf.nn.softmax(segmentation)[:,:,:,:,1:]*255.,3,[tf.GraphKeys.SUMMARIES])
-        #image3_axial('img',tf.minimum(255.,tf.maximum(0.,(tf.to_float(downsampled_img)/2.+1.)*127.)),3,[tf.GraphKeys.SUMMARIES])
-        return segmentation
-
-def image_resize(image,output_size):
-    input_size=image.get_shape().as_list()
-    spatial_rank = len(input_size)-2
-    if all([o==i for o,i in zip(output_size,input_size[1:-1])]):
-        return image
-    if spatial_rank == 2:
-        return tf.image.resize_images(image,output_size)
-    first_reshape = tf.reshape(image,input_size[0:3]+[-1])
-    first_resize = tf.image.resize_images(first_reshape,output_size[0:2])
-    second_shape = input_size[:1]+[output_size[0]*output_size[1],input_size[3],-1]
-    second_reshape = tf.reshape(first_resize,second_shape)
-    second_resize = tf.image.resize_images(second_reshape,[second_shape[1],output_size[2]])
-    final_shape = input_size[:1]+output_size+input_size[-1:]
-    return tf.reshape(second_resize,final_shape)
-
-
-class SpatialPriorBlock(TrainableLayer):
-    def __init__(self,
-                 prior_shape,
-                 output_shape,
-                 name='spatial_prior_block'):
-        super(SpatialPriorBlock, self).__init__(name=name)
-    def layer_op(self):
-        # The internal representation is probabilities so
-        # that resampling makes sense
-        prior = tf.get_variable('prior',
-                                shape=prior_shape,
-                                initializer=tf.constant_initializer(1))
-        return tf.log(image_resize(prior,output_shape))
-
-
-
-class DenseFeatureStackBlock(TrainableLayer):
-    def __init__(self,
-                 n_dense_channels,
-                 kernel_size,
-                 dilation_rates,
-                 use_bdo,
-                 name='dense_feature_stack_block',
-                 **kwargs):
-        super(DenseFeatureStackBlock, self).__init__(name=name)
-        self.n_dense_channels = n_dense_channels
-        self.kernel_size = kernel_size
-        self.dilation_rates = dilation_rates
-        self.use_bdo = use_bdo
-        self.kwargs=kwargs
-    def layer_op(self, input_tensor, is_training=None, keep_prob=None):
-        channel_dim = len(input_tensor.get_shape())-1
-        stack = [input_tensor]
-        input_mask=tf.ones([input_tensor.get_shape().as_list()[-1]])>0
-        for idx,d in enumerate(self.dilation_rates):
-            if idx==len(self.dilation_rates)-1:
-                keep_prob=None # no dropout on last layer of the stack
-            if self.use_bdo:
-                conv = ChannelSparseConvolutionalLayer(self.n_dense_channels,
-                                                       kernel_size=self.kernel_size,
-                                                       **self.kwargs)
-                conv,new_input_mask = conv(tf.concat(stack, channel_dim),
-                                       input_mask=input_mask,
-                                       is_training=is_training,
-                                       keep_prob=keep_prob)
-                input_mask = tf.concat([input_mask,new_input_mask],0)
-            else:
-                conv = ConvolutionalLayer(self.n_dense_channels,
-                                          kernel_size=self.kernel_size,
-                                          **self.kwargs)
-                conv = conv(tf.concat(stack, channel_dim),
-                            is_training=is_training,
-                            keep_prob=keep_prob)
-            stack.append(conv)
-            tf.summary.scalar('stack{}'.format(idx),
-                              tf.reduce_mean(tf.square(stack[-1])),
-                              [tf.GraphKeys.SUMMARIES])
-        return stack
-
-
-class DenseFeatureStackBlockWithSkipAndDownsample(TrainableLayer):
-    def __init__(self,
-                 n_dense_channels,
-                 kernel_size,
-                 dilation_rates,
-                 n_seg_channels,
-                 n_downsample_channels,
-                 use_bdo,
-                 name='dense_feature_stack_block',
-                 **kwargs):
-        super(DenseFeatureStackBlockWithSkipAndDownsample, self).__init__(name=name)
-        self.n_dense_channels = n_dense_channels
-        self.kernel_size = kernel_size
-        self.dilation_rates = dilation_rates
-        self.n_seg_channels=n_seg_channels
-        self.n_downsample_channels=n_downsample_channels
-        self.use_bdo=use_bdo
-        self.kwargs=kwargs
-
-    def layer_op(self, input_tensor, is_training=None, keep_prob=None):
-        stack = DenseFeatureStackBlock(
-            self.n_dense_channels,
-            self.kernel_size,
-            self.dilation_rates,
-            self.use_bdo,
-            **(self.kwargs))(input_tensor,
-                           is_training=is_training,
-                           keep_prob=keep_prob)
-        all_features = tf.concat(stack,len(input_tensor.get_shape())-1)
-        seg = ConvolutionalLayer(
-                 self.n_seg_channels,
-                 kernel_size=self.kernel_size,
-                 **self.kwargs)(all_features,
-                                is_training=is_training,
-                                keep_prob=keep_prob)
-        if  self.n_downsample_channels is None:
-            down=None
-        else:
-            down=ConvolutionalLayer(
-                self.n_downsample_channels,
-                kernel_size=self.kernel_size,
-                stride=2,
-                **(self.kwargs))(all_features,
-                               is_training=is_training,
-                               keep_prob=keep_prob)
-        return seg,down
+# -*- coding: utf-8 -*-
+from __future__ import absolute_import, print_function
+
+import tensorflow as tf
+
+from niftynet.layer import layer_util
+from niftynet.layer.activation import ActiLayer
+from niftynet.layer.base_layer import TrainableLayer
+from niftynet.layer.convolution import ConvolutionalLayer
+from niftynet.layer.deconvolution import DeconvolutionalLayer
+from niftynet.layer.channel_sparse_convolution import ChannelSparseConvolutionalLayer
+from niftynet.layer.bn import BNLayer
+
+from niftynet.network.base_net import BaseNet
+from niftynet.utilities.util_common import look_up_operations
+from niftynet.engine.application_variables import image3_axial
+
+# Note: DenseVNet with dilated convolutions are not yet implemented
+class DenseVNet(BaseNet):
+    """
+    implementation of Dense-V-Net:
+      Gibson et al., "Automatic multi-organ segmentation
+      on abdominal CT with dense V-networks"
+    """
+
+    def __init__(self,
+                 num_classes,
+                 hyperparameters={},
+                 architecture_parameters={},
+                 w_initializer=None,
+                 w_regularizer=None,
+                 b_initializer=None,
+                 b_regularizer=None,
+                 acti_func='relu',
+                 name='DenseVNet'):
+
+        super(DenseVNet, self).__init__(
+            num_classes=num_classes,
+            w_initializer=w_initializer,
+            w_regularizer=w_regularizer,
+            b_initializer=b_initializer,
+            b_regularizer=b_regularizer,
+            acti_func=acti_func,
+            name=name)
+
+        self.hyperparameters = \
+            {'prior_size': 12,
+             'p_channels_selected': .5,
+             'n_dense_channels': (4, 8, 16),
+             'n_seg_channels': (12, 24, 24),
+             'n_input_channels': (24, 24, 24),
+             'dilation_rates': ([1]*5,[1]*10,[1]*10), # Note dilation rates are not yet supported
+             'final_kernel': 3
+             }
+        self.hyperparameters.update(hyperparameters)
+        if any([d!=1 for ds in self.hyperparameters['dilation_rates'] for d in ds]):
+            raise NotImplementedError('Dilated convolutions are not yet implemented')
+        self.architecture_parameters = \
+            {'use_bdo': False,
+             'use_prior': False,
+             'use_dense_connections': True,
+             'use_coords': False,
+             }
+        self.architecture_parameters.update(architecture_parameters)
+        if self.architecture_parameters['use_dense_connections'] == False:
+            raise NotImplementedError('Non-dense connections are not yet implemented')
+        if self.architecture_parameters['use_coords'] == True:
+            raise NotImplementedError('Image coordinate augmentation is not yet implemented')
+
+    def layer_op(self, input_tensor, is_training, layer_id=-1):
+        hp = self.hyperparameters
+        channel_dim = len(input_tensor.get_shape()) - 1
+        input_size = input_tensor.get_shape().as_list()
+        spatial_rank = len(input_size) - 2
+
+        modulo = 2**(len(hp['dilation_rates']))
+        assert layer_util.check_spatial_dims(input_tensor, lambda x: x % modulo == 0)
+
+        downsample_channels = list(hp['n_input_channels'][1:])+[None]
+        v_params=zip(hp['n_dense_channels'],
+                     hp['n_seg_channels'],
+                     downsample_channels,
+                     hp['dilation_rates'],
+                     range(len(downsample_channels)))
+
+        downsampled_img = BNLayer()(tf.nn.avg_pool3d(input_tensor,
+                                           [1]+[3]*spatial_rank+[1],
+                                           [1]+[2]*spatial_rank+[1],
+                                           'SAME'), is_training=is_training)
+        all_segmentation_features=[downsampled_img]
+        output_shape = downsampled_img.get_shape().as_list()[1:-1]
+        initial_features = ConvolutionalLayer(
+            hp['n_input_channels'][0],
+            kernel_size=5,stride=2)(input_tensor, is_training=is_training)
+
+        down = tf.concat([downsampled_img,initial_features],channel_dim)
+        for dense_ch, seg_ch, down_ch, dil_rate, idx in v_params:
+            sd=DenseFeatureStackBlockWithSkipAndDownsample(
+                dense_ch,
+                3,
+                dil_rate,
+                seg_ch,
+                down_ch,
+                self.architecture_parameters['use_bdo'],
+                acti_func='relu')
+            skip,down = sd(down,
+                           is_training=is_training,
+                           keep_prob=hp['p_channels_selected'])
+            tf.summary.scalar('skip{}'.format(idx),tf.reduce_mean(tf.square(skip)),[tf.GraphKeys.SUMMARIES])
+            if not down is None:
+                tf.summary.scalar('down{}'.format(idx),tf.reduce_mean(tf.square(down)),[tf.GraphKeys.SUMMARIES])
+            all_segmentation_features.append(image_resize(skip,output_shape))
+        hack=True
+        if hack == True:
+            all_segmentation_features=[all_segmentation_features[0]]+all_segmentation_features
+        segmentation = ConvolutionalLayer(
+                 self.num_classes+1,
+                 kernel_size=hp['final_kernel'],
+                 with_bn=False,
+                 with_bias=True)(tf.concat(all_segmentation_features,channel_dim),
+                                is_training=is_training)
+        if self.architecture_parameters['use_prior']:
+            segmentation = segmentation+SpatialPriorBlock([12]*spatial_rank,output_shape)
+        segmentation=image_resize(segmentation,input_size[1:-1])
+        tf.summary.scalar('segmentation'.format(idx), tf.reduce_mean(tf.square(segmentation)), [tf.GraphKeys.SUMMARIES])
+        #image3_axial('seg',tf.nn.softmax(segmentation)[:,:,:,:,1:]*255.,3,[tf.GraphKeys.SUMMARIES])
+        #image3_axial('img',tf.minimum(255.,tf.maximum(0.,(tf.to_float(downsampled_img)/2.+1.)*127.)),3,[tf.GraphKeys.SUMMARIES])
+        return segmentation
+
+def image_resize(image,output_size):
+    input_size=image.get_shape().as_list()
+    spatial_rank = len(input_size)-2
+    if all([o==i for o,i in zip(output_size,input_size[1:-1])]):
+        return image
+    if spatial_rank == 2:
+        return tf.image.resize_images(image,output_size)
+    first_reshape = tf.reshape(image,input_size[0:3]+[-1])
+    first_resize = tf.image.resize_images(first_reshape,output_size[0:2])
+    second_shape = input_size[:1]+[output_size[0]*output_size[1],input_size[3],-1]
+    second_reshape = tf.reshape(first_resize,second_shape)
+    second_resize = tf.image.resize_images(second_reshape,[second_shape[1],output_size[2]])
+    final_shape = input_size[:1]+output_size+input_size[-1:]
+    return tf.reshape(second_resize,final_shape)
+
+
+class SpatialPriorBlock(TrainableLayer):
+    def __init__(self,
+                 prior_shape,
+                 output_shape,
+                 name='spatial_prior_block'):
+        super(SpatialPriorBlock, self).__init__(name=name)
+    def layer_op(self):
+        # The internal representation is probabilities so
+        # that resampling makes sense
+        prior = tf.get_variable('prior',
+                                shape=prior_shape,
+                                initializer=tf.constant_initializer(1))
+        return tf.log(image_resize(prior,output_shape))
+
+
+
+class DenseFeatureStackBlock(TrainableLayer):
+    def __init__(self,
+                 n_dense_channels,
+                 kernel_size,
+                 dilation_rates,
+                 use_bdo,
+                 name='dense_feature_stack_block',
+                 **kwargs):
+        super(DenseFeatureStackBlock, self).__init__(name=name)
+        self.n_dense_channels = n_dense_channels
+        self.kernel_size = kernel_size
+        self.dilation_rates = dilation_rates
+        self.use_bdo = use_bdo
+        self.kwargs=kwargs
+    def layer_op(self, input_tensor, is_training=None, keep_prob=None):
+        channel_dim = len(input_tensor.get_shape())-1
+        stack = [input_tensor]
+        input_mask=tf.ones([input_tensor.get_shape().as_list()[-1]])>0
+        for idx,d in enumerate(self.dilation_rates):
+            if idx==len(self.dilation_rates)-1:
+                keep_prob=None # no dropout on last layer of the stack
+            if self.use_bdo:
+                conv = ChannelSparseConvolutionalLayer(self.n_dense_channels,
+                                                       kernel_size=self.kernel_size,
+                                                       **self.kwargs)
+                conv,new_input_mask = conv(tf.concat(stack, channel_dim),
+                                       input_mask=input_mask,
+                                       is_training=is_training,
+                                       keep_prob=keep_prob)
+                input_mask = tf.concat([input_mask,new_input_mask],0)
+            else:
+                conv = ConvolutionalLayer(self.n_dense_channels,
+                                          kernel_size=self.kernel_size,
+                                          **self.kwargs)
+                conv = conv(tf.concat(stack, channel_dim),
+                            is_training=is_training,
+                            keep_prob=keep_prob)
+            stack.append(conv)
+            tf.summary.scalar('stack{}'.format(idx),
+                              tf.reduce_mean(tf.square(stack[-1])),
+                              [tf.GraphKeys.SUMMARIES])
+        return stack
+
+
+class DenseFeatureStackBlockWithSkipAndDownsample(TrainableLayer):
+    def __init__(self,
+                 n_dense_channels,
+                 kernel_size,
+                 dilation_rates,
+                 n_seg_channels,
+                 n_downsample_channels,
+                 use_bdo,
+                 name='dense_feature_stack_block',
+                 **kwargs):
+        super(DenseFeatureStackBlockWithSkipAndDownsample, self).__init__(name=name)
+        self.n_dense_channels = n_dense_channels
+        self.kernel_size = kernel_size
+        self.dilation_rates = dilation_rates
+        self.n_seg_channels=n_seg_channels
+        self.n_downsample_channels=n_downsample_channels
+        self.use_bdo=use_bdo
+        self.kwargs=kwargs
+
+    def layer_op(self, input_tensor, is_training=None, keep_prob=None):
+        stack = DenseFeatureStackBlock(
+            self.n_dense_channels,
+            self.kernel_size,
+            self.dilation_rates,
+            self.use_bdo,
+            **(self.kwargs))(input_tensor,
+                           is_training=is_training,
+                           keep_prob=keep_prob)
+        all_features = tf.concat(stack,len(input_tensor.get_shape())-1)
+        seg = ConvolutionalLayer(
+                 self.n_seg_channels,
+                 kernel_size=self.kernel_size,
+                 **self.kwargs)(all_features,
+                                is_training=is_training,
+                                keep_prob=keep_prob)
+        if  self.n_downsample_channels is None:
+            down=None
+        else:
+            down=ConvolutionalLayer(
+                self.n_downsample_channels,
+                kernel_size=self.kernel_size,
+                stride=2,
+                **(self.kwargs))(all_features,
+                               is_training=is_training,
+                               keep_prob=keep_prob)
+        return seg,down