# -*- coding: utf-8 -*-
from __future__ import absolute_import, print_function

from collections import namedtuple

import tensorflow as tf

from niftynet.layer import layer_util
from niftynet.layer.base_layer import TrainableLayer
from niftynet.layer.convolution import ConvolutionalLayer
from niftynet.layer.channel_sparse_convolution import ChannelSparseConvolutionalLayer
from niftynet.layer.bn import BNLayer
from niftynet.layer.spatial_transformer import ResamplerLayer
from niftynet.layer.grid_warper import AffineGridWarperLayer

from niftynet.network.base_net import BaseNet
from niftynet.io.misc_io import image3_axial


# Create a structure with all the fields of a DenseVNet network
DenseVNetDesc = namedtuple(
    'DenseVNetParts',
    ['initial_bn', 'initial_conv', 'dense_vblocks', 'seg_layer']
)


class DenseVNet(BaseNet):
    """
    implementation of Dense-V-Net:
       Gibson et al.
       Automatic multi-organ segmentation on abdominal CT with dense V-networks

    ### Diagram

    DFS = Dense Feature Stack Block

    - Initial image is first downsampled to a given size.
    - Each DFS+SD outputs a skip link + a downsampled output.
    - All outputs are upscaled to the initial downsampled size.
    - If initial prior is given add it to the output prediction.

    Input
      |
      --[ DFS ]-----------------------[ Conv ]------------[ Conv ]------[+]-->
           |                                       |  |              |
           -----[ DFS ]---------------[ Conv ]------  |              |
                   |                                  |              |
                   -----[ DFS ]-------[ Conv ]---------              |
                                                          [ Prior ]---

    The layer DenseFeatureStackBlockWithSkipAndDownsample layer implements
    [DFS + Conv + Downsampling] in a single module, and outputs 2 elements:
        - Skip layer:          [ DFS + Conv]
        - Downsampled output:  [ DFS + Down]

    """

    __hyper_params__ = dict(
        prior_size=12,
        p_channels_selected=0.5,
        n_dense_channels=(4, 8, 16),
        n_seg_channels=(12, 24, 24),
        n_input_channels=(24, 24, 24),
        dilation_rates=([1] * 5, [1] * 10, [1] * 10),
        final_kernel=3,
        augmentation_scale=0.1
    )

    __net_params__ = dict(
        use_bdo=False,
        use_prior=False,
        use_dense_connections=True,
        use_coords=False
    )

    def __init__(self,
                 num_classes,
                 hyperparameters={},
                 architecture_parameters={},
                 w_initializer=None,
                 w_regularizer=None,
                 b_initializer=None,
                 b_regularizer=None,
                 acti_func='relu',
                 name='DenseVNet'):

        super(DenseVNet, self).__init__(
            num_classes=num_classes,
            w_initializer=w_initializer,
            w_regularizer=w_regularizer,
            b_initializer=b_initializer,
            b_regularizer=b_regularizer,
            acti_func=acti_func,
            name=name)

        # Override default Hyperparameters
        self.hyperparameters = dict(self.__hyper_params__)
        self.hyperparameters.update(hyperparameters)

        # Check for dilation rates
        if any([d != 1 for ds in self.hyperparameters['dilation_rates']
                for d in ds]):
            raise NotImplementedError(
                'Dilated convolutions are not yet implemented')

        # Override default architectural parameters
        self.architecture_parameters = dict(self.__net_params__)
        self.architecture_parameters.update(architecture_parameters)

        # Check available modes
        if self.architecture_parameters['use_dense_connections'] is False:
            raise NotImplementedError(
                'Non-dense connections are not yet implemented')
        if self.architecture_parameters['use_coords'] is True:
            raise NotImplementedError(
                'Image coordinate augmentation is not yet implemented')

    def create_network(self):
        hp = self.hyperparameters

        # Initial Convolution
        net_initial_conv = ConvolutionalLayer(
            hp['n_input_channels'][0],
            kernel_size=5, stride=2
        )

        # Dense Block Params
        downsample_channels = list(hp['n_input_channels'][1:]) + [None]
        num_blocks = len(hp["n_dense_channels"])
        use_bdo = self.architecture_parameters['use_bdo']

        # Create DenseBlocks
        net_dense_vblocks = []

        for idx in range(num_blocks):
            dense_ch = hp["n_dense_channels"][idx]  # Number or dense channels
            seg_ch = hp["n_seg_channels"][idx]      # Number of segmentation ch
            down_ch = downsample_channels[idx]      # Number of downsampling ch
            dil_rate = hp["dilation_rates"][idx]    # Dilation rate

            # Dense feature block
            dblock = DenseFeatureStackBlockWithSkipAndDownsample(
                dense_ch, 3, dil_rate, seg_ch, down_ch, use_bdo,
                acti_func='relu'
            )

            net_dense_vblocks.append(dblock)

        # Segmentation
        net_seg_layer = ConvolutionalLayer(
            self.num_classes, kernel_size=hp['final_kernel'],
            with_bn=False, with_bias=True
        )

        return DenseVNetDesc(initial_bn=BNLayer(),
                             initial_conv=net_initial_conv,
                             dense_vblocks=net_dense_vblocks,
                             seg_layer=net_seg_layer)

    def downsample_input(self, input_tensor, n_spatial_dims):
        # Initial downsampling params
        d_size1 = (1,) + (3,) * n_spatial_dims + (1,)
        d_size2 = (1,) + (2,) * n_spatial_dims + (1,)

        # Downsample input
        return tf.nn.avg_pool3d(input_tensor, d_size1, d_size2, 'SAME')

    def layer_op(self, input_tensor, is_training, layer_id=-1):
        hp = self.hyperparameters

        # Initialize DenseVNet network layers
        net = self.create_network()

        #
        # Parameter handling
        #

        # Shape and dimension variable shortcuts
        channel_dim = len(input_tensor.get_shape()) - 1
<<<<<<< HEAD
        input_size = input_tensor.get_shape().as_list()
        spatial_size = input_size[1:-1]
        n_spatial_dims = input_tensor.get_shape().ndims - 2

        # Quick access to hyperparams
        pkeep = hp['p_channels_selected']
=======
        input_size = input_tensor.shape.as_list()
        spatial_rank = len(input_size) - 2
>>>>>>> 3e3a1da1

        # Validate input dimension with dilation rates
        modulo = 2 ** (len(hp['dilation_rates']))
        assert layer_util.check_spatial_dims(input_tensor,
                                             lambda x: x % modulo == 0)

<<<<<<< HEAD
        #
        # Augmentation + Downsampling + Initial Layers
        #

        # On the fly data augmentation
        if is_training and hp['augmentation_scale'] > 0:
            augment_layer = Affine3DAugmentationLayer(hp['augmentation_scale'],
                                                      'LINEAR', 'ZERO')
            input_tensor = augment_layer(input_tensor)

        # Variable storing all intermediate results -- VLinks
        all_segmentation_features = []

        # Downsample input to the network
        down_tensor = self.downsample_input(input_tensor, n_spatial_dims)
        downsampled_img = net.initial_bn(down_tensor, is_training=is_training)

        # Add initial downsampled image VLink
        all_segmentation_features.append(downsampled_img)

        # All results should match the downsampled input's shape
        output_shape = downsampled_img.get_shape().as_list()[1:-1]

        init_features = net.initial_conv(input_tensor, is_training=is_training)

        #
        # Dense VNet Main Block
        #

        # `down` will handle the input of each Dense VNet block
        # Initialize it by stacking downsampled image and initial conv features
        down = tf.concat([downsampled_img, init_features], channel_dim)

        # Process Dense VNet Blocks
        for dblock in net.dense_vblocks:
            # Get skip layer and activation output
            skip, down = dblock(down, is_training=is_training, keep_prob=pkeep)

            # Resize skip layer to original shape and add VLink
            skip = image_resize(skip, output_shape)
            all_segmentation_features.append(skip)

        # Concatenate all intermediate skip layers
        inter_results = tf.concat(all_segmentation_features, channel_dim)

        # Initial segmentation output
        seg_output = net.seg_layer(inter_results, is_training=is_training)

        #
        # Dense VNet End - Now postprocess outputs
        #

        # Refine segmentation with prior if any
=======
        downsample_channels = list(hp['n_input_channels'][1:]) + [None]
        v_params = zip(hp['n_dense_channels'],
                       hp['n_seg_channels'],
                       downsample_channels,
                       hp['dilation_rates'],
                       range(len(downsample_channels)))

        downsampled_img = BNLayer()(tf.nn.avg_pool3d(input_tensor,
                                                     [1] + [3] * spatial_rank + [1],
                                                     [1] + [2] * spatial_rank + [1],
                                                     'SAME'), is_training=is_training)
        all_segmentation_features = [downsampled_img]
        output_shape = downsampled_img.shape.as_list()[1:-1]
        initial_features = ConvolutionalLayer(
            hp['n_input_channels'][0],
            kernel_size=5, stride=2)(input_tensor, is_training=is_training)

        down = tf.concat([downsampled_img, initial_features], channel_dim)
        for dense_ch, seg_ch, down_ch, dil_rate, idx in v_params:
            sd = DenseFeatureStackBlockWithSkipAndDownsample(
                dense_ch,
                3,
                dil_rate,
                seg_ch,
                down_ch,
                self.architecture_parameters['use_bdo'],
                acti_func='relu')
            skip, down = sd(down,
                            is_training=is_training,
                            keep_prob=hp['p_channels_selected'])
            all_segmentation_features.append(image_resize(skip, output_shape))
        segmentation = ConvolutionalLayer(
            self.num_classes,
            kernel_size=hp['final_kernel'],
            with_bn=False,
            with_bias=True)(tf.concat(all_segmentation_features, channel_dim),
                            is_training=is_training)
>>>>>>> 3e3a1da1
        if self.architecture_parameters['use_prior']:
            xyz_prior = SpatialPriorBlock([12] * n_spatial_dims, output_shape)
            seg_output += xyz_prior

        # Invert augmentation if any
        if is_training and hp['augmentation_scale'] > 0:
            inverse_aug = augment_layer.inverse()
            seg_output = inverse_aug(seg_output)

        # Resize output to original size
        seg_output = image_resize(seg_output, spatial_size)

        # Segmentation results
        seg_argmax = tf.to_float(tf.expand_dims(tf.argmax(seg_output, -1), -1))
        seg_summary = seg_argmax * (255. / self.num_classes - 1)

        # Image Summary
        m, v = tf.nn.moments(input_tensor, axes=[1, 2, 3], keep_dims=True)
        timg = (tf.to_float(input_tensor - m) / (tf.sqrt(v) * 2.) + 1.) * 127.
        img_summary = tf.minimum(255., tf.maximum(0., timg))

        # Show summaries
        image3_axial('imgseg', tf.concat([img_summary, seg_summary], 1),
                     5, [tf.GraphKeys.SUMMARIES])

        return seg_output


def image_resize(image, output_size):
    input_size = image.shape.as_list()
    spatial_rank = len(input_size) - 2
    if all([o == i for o, i in zip(output_size, input_size[1:-1])]):
        return image
    if spatial_rank == 2:
        return tf.image.resize_images(image, output_size)
    first_reshape = tf.reshape(image, input_size[0:3] + [-1])
    first_resize = tf.image.resize_images(first_reshape, output_size[0:2])
    second_shape = input_size[:1] + [output_size[0] * output_size[1], input_size[3], -1]
    second_reshape = tf.reshape(first_resize, second_shape)
    second_resize = tf.image.resize_images(second_reshape,
                                           [second_shape[1], output_size[2]])
    final_shape = input_size[:1] + output_size + input_size[-1:]
    return tf.reshape(second_resize, final_shape)


class SpatialPriorBlock(TrainableLayer):
    def __init__(self,
                 prior_shape,
                 output_shape,
                 name='spatial_prior_block'):
        super(SpatialPriorBlock, self).__init__(name=name)
        self.prior_shape = prior_shape
        self.output_shape = output_shape

    def layer_op(self):
        # The internal representation is probabilities so
        # that resampling makes sense
        prior = tf.get_variable('prior',
                                shape=self.prior_shape,
                                initializer=tf.constant_initializer(1))
        return tf.log(image_resize(prior, self.output_shape))


DenseFSBlockDesc = namedtuple('DenseFSDesc', ['conv_layers'])


class DenseFeatureStackBlock(TrainableLayer):
    """
    Dense Feature Stack Block

    - Stack is initialized with the input from above layers.
    - Iteratively the output of convolution layers is added to the stack.
    - Each sequential convolution is performed over all the previous stacked
      channels.

    Diagram example:

        stack = [Input]
        stack = [stack, conv(stack)]
        stack = [stack, conv(stack)]
        stack = [stack, conv(stack)]
        ...
        Output = [stack, conv(stack)]

    """

    def __init__(self,
                 n_dense_channels,
                 kernel_size,
                 dilation_rates,
                 use_bdo,
                 name='dense_feature_stack_block',
                 **kwargs):
        super(DenseFeatureStackBlock, self).__init__(name=name)
        self.n_dense_channels = n_dense_channels
        self.kernel_size = kernel_size
        self.dilation_rates = dilation_rates
        self.use_bdo = use_bdo
        self.kwargs = kwargs

    def create_block(self):
        net_conv_layers = []

        for _ in self.dilation_rates:
            if self.use_bdo:
                conv = ChannelSparseConvolutionalLayer(
                    self.n_dense_channels, kernel_size=self.kernel_size,
                    **self.kwargs
                )
            else:
                conv = ConvolutionalLayer(self.n_dense_channels,
                                          kernel_size=self.kernel_size,
                                          **self.kwargs)
            net_conv_layers.append(conv)

        return DenseFSBlockDesc(conv_layers=net_conv_layers)

    def layer_op(self, input_tensor, is_training=None, keep_prob=None):
        # Initialize FeatureStackBlocks
        block = self.create_block()

        stack = [input_tensor]
<<<<<<< HEAD
        channel_dim = len(input_tensor.get_shape()) - 1
        input_mask = tf.ones([input_tensor.get_shape().as_list()[-1]]) > 0

        # Stack all convolution outputs
        for idx, conv in enumerate(block.conv_layers):
=======
        input_mask = tf.ones([input_tensor.shape.as_list()[-1]]) > 0
        for idx, d in enumerate(self.dilation_rates):
>>>>>>> 3e3a1da1
            if idx == len(self.dilation_rates) - 1:
                keep_prob = None  # no dropout on last layer of the stack

            if self.use_bdo:
                conv, new_input_mask = conv(tf.concat(stack, channel_dim),
                                            input_mask=input_mask,
                                            is_training=is_training,
                                            keep_prob=keep_prob)
                input_mask = tf.concat([input_mask, new_input_mask], 0)
            else:
                conv = conv(tf.concat(stack, channel_dim),
                            is_training=is_training,
                            keep_prob=keep_prob)

            stack.append(conv)

        return stack


DenseSDBlockDesc = namedtuple('DenseSDBlock', ['dense_fstack', 'conv', 'down'])


class DenseFeatureStackBlockWithSkipAndDownsample(TrainableLayer):
    """
    Dense Feature Stack with Skip Layer and Downsampling

    - Downsampling is done through strided convolution.

    ---[ DenseFeatureStackBlock ]----------[ Conv ]------- Skip layer
                                      |
                                      -------------------- Downsampled Output

    See DenseFeatureStackBlock for more info.
    """

    def __init__(self,
                 n_dense_channels,
                 kernel_size,
                 dilation_rates,
                 n_seg_channels,
                 n_downsample_channels,
                 use_bdo,
                 name='dense_feature_stack_block',
                 **kwargs):
        super(DenseFeatureStackBlockWithSkipAndDownsample,
              self).__init__(name=name)
        self.n_dense_channels = n_dense_channels
        self.kernel_size = kernel_size
        self.dilation_rates = dilation_rates
        self.n_seg_channels = n_seg_channels
        self.n_downsample_channels = n_downsample_channels
        self.use_bdo = use_bdo
        self.kwargs = kwargs

    def create_block(self):
        net_dense_fstack = DenseFeatureStackBlock(
            self.n_dense_channels, self.kernel_size, self.dilation_rates,
            self.use_bdo, **self.kwargs
        )

        net_conv = ConvolutionalLayer(
            self.n_seg_channels, kernel_size=self.kernel_size, **self.kwargs
        )

        net_down = None
        if self.n_downsample_channels is not None:
            net_down = ConvolutionalLayer(self.n_downsample_channels,
                                          kernel_size=self.kernel_size,
                                          stride=2, **self.kwargs)

        return DenseSDBlockDesc(dense_fstack=net_dense_fstack,
                                conv=net_conv, down=net_down)

    def layer_op(self, input_tensor, is_training=None, keep_prob=None):
        # Current block model
        block = self.create_block()

        # Dense Feature Stack
        stack = block.dense_fstack(input_tensor, is_training=is_training,
                                   keep_prob=keep_prob)

        all_features = tf.concat(stack, len(input_tensor.get_shape()) - 1)

        # Output Convolution
        seg = block.conv(all_features, is_training=is_training,
                         keep_prob=keep_prob)

        # Downsample if needed
        down = None
        if block.down is not None:
            down = block.down(all_features, is_training=is_training,
                              keep_prob=keep_prob)
        return seg, down


class Affine3DAugmentationLayer(TrainableLayer):

    def __init__(self, scale, interpolation,
                 boundary, transform_func=None,
                 name='AffineAugmentation'):
        # transform_func should be a function returning
        # a relative transform (mapping <-1..1,-1..1,-1.1>
        # to <-1..1,-1..1,-1.1>)
        super(Affine3DAugmentationLayer, self).__init__(name=name)
        self.scale = scale
        if transform_func is None:
            self.transform_func = self.random_transform
        else:
            self.transform_func = transform_func
        self._transform = None
        self.interpolation = interpolation
        self.boundary = boundary

    def random_transform(self, batch_size):
        if self._transform is None:
            corners = [
                [[-1., -1., -1.],
                 [-1., -1., 1.],
                 [-1., 1., -1.],
                 [-1., 1., 1.],
                 [1., -1., -1.],
                 [1., -1., 1.],
                 [1., 1., -1.],
                 [1., 1., 1.]]
            ]
            _batch_ones = tf.ones([batch_size, 8, 1])

            corners = tf.tile(corners, [batch_size, 1, 1])
            random_scale = tf.random_uniform([batch_size, 8, 3], 0, self.scale)
            corners2 = corners * (1 - random_scale)
            corners_homog = tf.concat([corners, _batch_ones], 2)
            corners2_homog = tf.concat([corners2, _batch_ones], 2)

            _transform = tf.matrix_solve_ls(corners_homog, corners2_homog)
            self._transform = tf.transpose(_transform, [0, 2, 1])

        return self._transform

    def inverse_transform(self, batch_size):
        return tf.matrix_inverse(self.transform_func(batch_size))

    def layer_op(self, input_tensor):
        sz = input_tensor.shape.as_list()
        grid_warper = AffineGridWarperLayer(sz[1:-1],
                                            sz[1:-1])

        resampler = ResamplerLayer(interpolation=self.interpolation,
                                   boundary=self.boundary)

        relative_transform = self.transform_func(sz[0])
        to_relative = tf.tile([[[2./(sz[1]-1), 0., 0., -1.],
                                [0., 2. / (sz[2] - 1), 0., -1.],
                                [0., 0., 2. / (sz[3] - 1), -1.],
                                [0., 0., 0., 1.]]], [sz[0], 1, 1])

        from_relative = tf.matrix_inverse(to_relative)
        voxel_transform = tf.matmul(from_relative,
                                    tf.matmul(relative_transform, to_relative))
        warp_parameters = tf.reshape(voxel_transform[:, 0:3, 0:4],
                                     [sz[0], 12])
        grid = grid_warper(warp_parameters)
        return resampler(input_tensor, grid)

    def inverse(self, interpolation=None, boundary=None):
        if interpolation is None:
            interpolation = self.interpolation
        if boundary is None:
            boundary = self.boundary

        return Affine3DAugmentationLayer(self.scale,
                                         interpolation,
                                         boundary,
                                         self.inverse_transform)<|MERGE_RESOLUTION|>--- conflicted
+++ resolved
@@ -176,25 +176,19 @@
         #
 
         # Shape and dimension variable shortcuts
-        channel_dim = len(input_tensor.get_shape()) - 1
-<<<<<<< HEAD
-        input_size = input_tensor.get_shape().as_list()
+        channel_dim = len(input_tensor.shape) - 1
+        input_size = input_tensor.shape.as_list()
         spatial_size = input_size[1:-1]
-        n_spatial_dims = input_tensor.get_shape().ndims - 2
+        n_spatial_dims = input_tensor.shape.ndims - 2
 
         # Quick access to hyperparams
         pkeep = hp['p_channels_selected']
-=======
-        input_size = input_tensor.shape.as_list()
-        spatial_rank = len(input_size) - 2
->>>>>>> 3e3a1da1
 
         # Validate input dimension with dilation rates
         modulo = 2 ** (len(hp['dilation_rates']))
         assert layer_util.check_spatial_dims(input_tensor,
                                              lambda x: x % modulo == 0)
 
-<<<<<<< HEAD
         #
         # Augmentation + Downsampling + Initial Layers
         #
@@ -216,7 +210,7 @@
         all_segmentation_features.append(downsampled_img)
 
         # All results should match the downsampled input's shape
-        output_shape = downsampled_img.get_shape().as_list()[1:-1]
+        output_shape = downsampled_img.shape.as_list()[1:-1]
 
         init_features = net.initial_conv(input_tensor, is_training=is_training)
 
@@ -248,45 +242,6 @@
         #
 
         # Refine segmentation with prior if any
-=======
-        downsample_channels = list(hp['n_input_channels'][1:]) + [None]
-        v_params = zip(hp['n_dense_channels'],
-                       hp['n_seg_channels'],
-                       downsample_channels,
-                       hp['dilation_rates'],
-                       range(len(downsample_channels)))
-
-        downsampled_img = BNLayer()(tf.nn.avg_pool3d(input_tensor,
-                                                     [1] + [3] * spatial_rank + [1],
-                                                     [1] + [2] * spatial_rank + [1],
-                                                     'SAME'), is_training=is_training)
-        all_segmentation_features = [downsampled_img]
-        output_shape = downsampled_img.shape.as_list()[1:-1]
-        initial_features = ConvolutionalLayer(
-            hp['n_input_channels'][0],
-            kernel_size=5, stride=2)(input_tensor, is_training=is_training)
-
-        down = tf.concat([downsampled_img, initial_features], channel_dim)
-        for dense_ch, seg_ch, down_ch, dil_rate, idx in v_params:
-            sd = DenseFeatureStackBlockWithSkipAndDownsample(
-                dense_ch,
-                3,
-                dil_rate,
-                seg_ch,
-                down_ch,
-                self.architecture_parameters['use_bdo'],
-                acti_func='relu')
-            skip, down = sd(down,
-                            is_training=is_training,
-                            keep_prob=hp['p_channels_selected'])
-            all_segmentation_features.append(image_resize(skip, output_shape))
-        segmentation = ConvolutionalLayer(
-            self.num_classes,
-            kernel_size=hp['final_kernel'],
-            with_bn=False,
-            with_bias=True)(tf.concat(all_segmentation_features, channel_dim),
-                            is_training=is_training)
->>>>>>> 3e3a1da1
         if self.architecture_parameters['use_prior']:
             xyz_prior = SpatialPriorBlock([12] * n_spatial_dims, output_shape)
             seg_output += xyz_prior
@@ -409,16 +364,11 @@
         block = self.create_block()
 
         stack = [input_tensor]
-<<<<<<< HEAD
-        channel_dim = len(input_tensor.get_shape()) - 1
-        input_mask = tf.ones([input_tensor.get_shape().as_list()[-1]]) > 0
+        channel_dim = len(input_tensor.shape) - 1
+        input_mask = tf.ones([input_tensor.shape.as_list()[-1]]) > 0
 
         # Stack all convolution outputs
         for idx, conv in enumerate(block.conv_layers):
-=======
-        input_mask = tf.ones([input_tensor.shape.as_list()[-1]]) > 0
-        for idx, d in enumerate(self.dilation_rates):
->>>>>>> 3e3a1da1
             if idx == len(self.dilation_rates) - 1:
                 keep_prob = None  # no dropout on last layer of the stack
 
@@ -500,7 +450,7 @@
         stack = block.dense_fstack(input_tensor, is_training=is_training,
                                    keep_prob=keep_prob)
 
-        all_features = tf.concat(stack, len(input_tensor.get_shape()) - 1)
+        all_features = tf.concat(stack, len(input_tensor.shape) - 1)
 
         # Output Convolution
         seg = block.conv(all_features, is_training=is_training,
